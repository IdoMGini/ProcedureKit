--- conflicted
+++ resolved
@@ -107,11 +107,7 @@
         }
         set(newState) {
             _stateLock.withCriticalScope {
-<<<<<<< HEAD
-                assert(_state.canTransition(to: newState, whenCancelled: isCancelled), "Attempting to perform illegal cyclic state transition, \(_state) -> \(newState) for operation: \(identity).")
-=======
                 assert(_state.canTransition(to: newState, whenCancelled: isCancelled), "Attempting to perform illegal cyclic state transition, \(_state) -> \(newState) for operation: \(identity). Ensure that Procedure instances are added to a ProcedureQueue not an OperationQueue.")
->>>>>>> 425af5a3
                 log.verbose(message: "\(_state) -> \(newState)")
                 _state = newState
             }
