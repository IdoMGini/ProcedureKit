--- conflicted
+++ resolved
@@ -48,10 +48,7 @@
       'Sources/Features/iOS/UserConfirmationCondition.swift',
       'Sources/Features/iOS/UserNotificationCondition.swift',
       'Sources/Features/iOS/WebpageOperation.swift',
-<<<<<<< HEAD
-=======
       'Sources/Features/iOS/OpenInSafariOperation.swift',
->>>>>>> 2b8a4ad3
       'Sources/Features/Shared/ReachabilityCondition.swift',
       'Sources/Features/Shared/ReachableOperation.swift',
       'Sources/Features/Shared/Reachability.swift'
@@ -66,10 +63,7 @@
       'Sources/Features/iOS/RemoteNotificationCondition.swift',
       'Sources/Features/iOS/UserNotificationCondition.swift',
       'Sources/Features/iOS/WebpageOperation.swift',
-<<<<<<< HEAD
-=======
       'Sources/Features/iOS/OpenInSafariOperation.swift',      
->>>>>>> 2b8a4ad3
       'Sources/Features/Shared/CalendarCapability.swift'
     ]
     ss.osx.exclude_files = [
