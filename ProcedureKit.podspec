Pod::Spec.new do |s|
  s.name              = "ProcedureKit"
  s.version           = "4.0.0.beta.4"
  s.summary           = "Powerful Operation subclasses in Swift."
  s.description       = <<-DESC
  
A Swift framework inspired by Apple's WWDC 2015
session Advanced NSOperations: https://developer.apple.com/videos/wwdc/2015/?id=226.

                       DESC
  s.homepage          = "https://github.com/ProcedureKit/ProcedureKit"
  s.license           = 'MIT'
  s.authors           = { "ProcedureKit Core Contributors" => "hello@procedure.kit.run" }
  s.source            = { :git => "https://github.com/ProcedureKit/ProcedureKit.git", :tag => s.version.to_s }
  s.module_name       = 'ProcedureKit'
  s.social_media_url  = 'https://twitter.com/danthorpe'
  s.requires_arc      = true
  s.ios.deployment_target = '8.0'
  s.watchos.deployment_target = '2.0'
  s.tvos.deployment_target = '9.2'
  s.osx.deployment_target = '10.10'
  
  # Ensure the correct version of Swift is used
  s.pod_target_xcconfig = { 'SWIFT_VERSION' => '3.0' }

  # Defaul spec is 'Standard'
  s.default_subspec   = 'Standard'

  # Default core framework suitable for an iOS, watchOS, tvOS or macOS application
  s.subspec 'Standard' do |ss|
    ss.source_files = ['Sources']
    ss.exclude_files = [
      'Sources/Testing',
      'Sources/Mobile',
      'Sources/Mac',
      'Sources/TV',
      'Sources/Network',
      'Sources/Cloud',
      'Sources/Location'
    ]
  end

<<<<<<< HEAD
  # TestingProcedureKit
  s.subspec 'Testing' do |ss|
    ss.platforms = { :ios => "8.0", :tvos => "9.2", :osx => "10.10" }  
  	ss.dependency 'ProcedureKit/Standard'  
  	ss.frameworks = 'XCTest'  	
  	ss.source_files = ['Sources/Testing']
  end

=======
>>>>>>> 4914e22c
  # ProcedureKitNetwork
  s.subspec 'Network' do |ss|
  	ss.dependency 'ProcedureKit/Standard'
  	ss.source_files = ['Sources/Network']
  end

  # ProcedureKitLocation
  s.subspec 'Location' do |ss|
  	ss.dependency 'ProcedureKit/Standard'
  	ss.frameworks = 'CoreLocation', 'MapKit'
  	ss.source_files = ['Sources/Location']
  end
<<<<<<< HEAD

  # ProcedureKitCloud
  s.subspec 'Cloud' do |ss|
  	ss.dependency 'ProcedureKit/Standard'
  	ss.frameworks = 'CloudKit'
  	ss.source_files = ['Sources/Cloud']
  end

  # ProcedureKitMobile
  s.subspec 'Mobile' do |ss|
    ss.platforms = { :ios => "8.0" }
  	ss.dependency 'ProcedureKit/Standard'
  	ss.source_files = ['Sources/Mobile']
  end
end
=======
>>>>>>> 4914e22c

  # ProcedureKitCloud
  s.subspec 'Cloud' do |ss|
  	ss.dependency 'ProcedureKit/Standard'
  	ss.frameworks = 'CloudKit'
  	ss.source_files = ['Sources/Cloud']
  end

  # ProcedureKitMobile
  s.subspec 'Mobile' do |ss|
    ss.platforms = { :ios => "8.0" }
  	ss.dependency 'ProcedureKit/Standard'
  	ss.source_files = ['Sources/Mobile']
  end
end<|MERGE_RESOLUTION|>--- conflicted
+++ resolved
@@ -40,17 +40,6 @@
     ]
   end
 
-<<<<<<< HEAD
-  # TestingProcedureKit
-  s.subspec 'Testing' do |ss|
-    ss.platforms = { :ios => "8.0", :tvos => "9.2", :osx => "10.10" }  
-  	ss.dependency 'ProcedureKit/Standard'  
-  	ss.frameworks = 'XCTest'  	
-  	ss.source_files = ['Sources/Testing']
-  end
-
-=======
->>>>>>> 4914e22c
   # ProcedureKitNetwork
   s.subspec 'Network' do |ss|
   	ss.dependency 'ProcedureKit/Standard'
@@ -63,24 +52,6 @@
   	ss.frameworks = 'CoreLocation', 'MapKit'
   	ss.source_files = ['Sources/Location']
   end
-<<<<<<< HEAD
-
-  # ProcedureKitCloud
-  s.subspec 'Cloud' do |ss|
-  	ss.dependency 'ProcedureKit/Standard'
-  	ss.frameworks = 'CloudKit'
-  	ss.source_files = ['Sources/Cloud']
-  end
-
-  # ProcedureKitMobile
-  s.subspec 'Mobile' do |ss|
-    ss.platforms = { :ios => "8.0" }
-  	ss.dependency 'ProcedureKit/Standard'
-  	ss.source_files = ['Sources/Mobile']
-  end
-end
-=======
->>>>>>> 4914e22c
 
   # ProcedureKitCloud
   s.subspec 'Cloud' do |ss|
