// !$*UTF8*$!
{
	archiveVersion = 1;
	classes = {
	};
	objectVersion = 46;
	objects = {

/* Begin PBXBuildFile section */
		6503CB791B626BF800691029 /* LoggingObserver.swift in Sources */ = {isa = PBXBuildFile; fileRef = 6503CB781B626BF800691029 /* LoggingObserver.swift */; };
		650630331B629161005BD9F8 /* GatedOperation.swift in Sources */ = {isa = PBXBuildFile; fileRef = 650630321B629161005BD9F8 /* GatedOperation.swift */; };
		6514BE5A1B65993F0020A39D /* LocationCondition.swift in Sources */ = {isa = PBXBuildFile; fileRef = 6514BE591B65993F0020A39D /* LocationCondition.swift */; };
		652122D21B5C2F4700E26052 /* ReachabilityConditionTests.swift in Sources */ = {isa = PBXBuildFile; fileRef = 652122D11B5C2F4700E26052 /* ReachabilityConditionTests.swift */; };
		652122D71B5C407100E26052 /* MutuallyExclusive.swift in Sources */ = {isa = PBXBuildFile; fileRef = 652122D61B5C407100E26052 /* MutuallyExclusive.swift */; };
		652122D91B5C427F00E26052 /* MutualExclusiveTests.swift in Sources */ = {isa = PBXBuildFile; fileRef = 652122D81B5C427F00E26052 /* MutualExclusiveTests.swift */; };
		652E271F1B62C13400A53AA6 /* GatedOperationTests.swift in Sources */ = {isa = PBXBuildFile; fileRef = 652E271E1B62C13400A53AA6 /* GatedOperationTests.swift */; };
		65343F5A1B6656070022968E /* AddressBookCondition.swift in Sources */ = {isa = PBXBuildFile; fileRef = 65343F591B6656070022968E /* AddressBookCondition.swift */; };
		65343F8A1B6670230022968E /* AddressBookOperation.swift in Sources */ = {isa = PBXBuildFile; fileRef = 65343F891B6670230022968E /* AddressBookOperation.swift */; };
		65343F8C1B667FC70022968E /* AddressBookOperationTests.swift in Sources */ = {isa = PBXBuildFile; fileRef = 65343F8B1B667FC70022968E /* AddressBookOperationTests.swift */; };
		653E5A001B64899F00AAAA98 /* NegatedCondition.swift in Sources */ = {isa = PBXBuildFile; fileRef = 653E59FF1B64899F00AAAA98 /* NegatedCondition.swift */; };
		654308461B648D090081C211 /* NegatedConditionTests.swift in Sources */ = {isa = PBXBuildFile; fileRef = 654308451B648D090081C211 /* NegatedConditionTests.swift */; };
		654308481B6490740081C211 /* SlientCondition.swift in Sources */ = {isa = PBXBuildFile; fileRef = 654308471B6490740081C211 /* SlientCondition.swift */; };
		654D7E701B600FA5005108E8 /* BlockConditionTests.swift in Sources */ = {isa = PBXBuildFile; fileRef = 654D7E6F1B600FA5005108E8 /* BlockConditionTests.swift */; };
		654D7E721B6024C6005108E8 /* CloudKitOperation.swift in Sources */ = {isa = PBXBuildFile; fileRef = 654D7E711B6024C6005108E8 /* CloudKitOperation.swift */; };
		654EE1431B72308A00B8B265 /* UserConfirmationCondition.swift in Sources */ = {isa = PBXBuildFile; fileRef = 654EE1421B72308A00B8B265 /* UserConfirmationCondition.swift */; };
		6558091A1B60292500CF0722 /* CloudKitOperationTests.swift in Sources */ = {isa = PBXBuildFile; fileRef = 655809191B60292500CF0722 /* CloudKitOperationTests.swift */; };
		6558091C1B6049F700CF0722 /* AlertOperation.swift in Sources */ = {isa = PBXBuildFile; fileRef = 6558091B1B6049F700CF0722 /* AlertOperation.swift */; };
		6558091E1B604FD300CF0722 /* AlertOperationTests.swift in Sources */ = {isa = PBXBuildFile; fileRef = 6558091D1B604FD300CF0722 /* AlertOperationTests.swift */; };
		655E43FF1B3F43D60013A3E1 /* TimeoutObserverTests.swift in Sources */ = {isa = PBXBuildFile; fileRef = 655E43FE1B3F43D60013A3E1 /* TimeoutObserverTests.swift */; };
		6560100C1B5C64E20052EE78 /* CloudCondition.swift in Sources */ = {isa = PBXBuildFile; fileRef = 6560100B1B5C64E20052EE78 /* CloudCondition.swift */; };
		6560100E1B5C6C0E0052EE78 /* CloudConditionTests.swift in Sources */ = {isa = PBXBuildFile; fileRef = 6560100D1B5C6C0E0052EE78 /* CloudConditionTests.swift */; };
		65719F6F1B70FE090012A775 /* UserNotificationConditionTests.swift in Sources */ = {isa = PBXBuildFile; fileRef = 65719F6E1B70FE090012A775 /* UserNotificationConditionTests.swift */; };
		657729631B3D9E0E00B5D153 /* Operations.h in Headers */ = {isa = PBXBuildFile; fileRef = 657729621B3D9E0E00B5D153 /* Operations.h */; settings = {ATTRIBUTES = (Public, ); }; };
		657729691B3D9E0E00B5D153 /* Operations.framework in Frameworks */ = {isa = PBXBuildFile; fileRef = 6577295D1B3D9E0E00B5D153 /* Operations.framework */; };
		657729701B3D9E0E00B5D153 /* OperationsTests.swift in Sources */ = {isa = PBXBuildFile; fileRef = 6577296F1B3D9E0E00B5D153 /* OperationsTests.swift */; };
		657729801B3DAA0400B5D153 /* OperationCondition.swift in Sources */ = {isa = PBXBuildFile; fileRef = 6577297E1B3DAA0400B5D153 /* OperationCondition.swift */; };
		657729851B3DAAA400B5D153 /* Support.swift in Sources */ = {isa = PBXBuildFile; fileRef = 657729841B3DAAA400B5D153 /* Support.swift */; };
		6597EAD61B659D7500129294 /* LocationConditionTests.swift in Sources */ = {isa = PBXBuildFile; fileRef = 6597EAD51B659D7500129294 /* LocationConditionTests.swift */; };
		6597EAD81B65A8B100129294 /* LocationOperation.swift in Sources */ = {isa = PBXBuildFile; fileRef = 6597EAD71B65A8B100129294 /* LocationOperation.swift */; };
		6597EADA1B65B3A100129294 /* LocationOperationTests.swift in Sources */ = {isa = PBXBuildFile; fileRef = 6597EAD91B65B3A100129294 /* LocationOperationTests.swift */; };
		6597EADC1B66373500129294 /* NoCancelledCondition.swift in Sources */ = {isa = PBXBuildFile; fileRef = 6597EADB1B66373500129294 /* NoCancelledCondition.swift */; };
		6597EADE1B66399700129294 /* NoCancelledConditionTests.swift in Sources */ = {isa = PBXBuildFile; fileRef = 6597EADD1B66399700129294 /* NoCancelledConditionTests.swift */; };
		65B551DC1B626FAA003B0C58 /* LoggingObserverTests.swift in Sources */ = {isa = PBXBuildFile; fileRef = 65B551DB1B626FAA003B0C58 /* LoggingObserverTests.swift */; };
		65C00C2A1B6836D800599903 /* UserNotificationCondition.swift in Sources */ = {isa = PBXBuildFile; fileRef = 65C00C291B6836D800599903 /* UserNotificationCondition.swift */; };
		65CB76FC1B3F284A00791E18 /* BlockObserver.swift in Sources */ = {isa = PBXBuildFile; fileRef = 65CB76F71B3F284A00791E18 /* BlockObserver.swift */; };
		65CB76FD1B3F284A00791E18 /* OperationObserver.swift in Sources */ = {isa = PBXBuildFile; fileRef = 65CB76F81B3F284A00791E18 /* OperationObserver.swift */; };
		65CB76FE1B3F284A00791E18 /* TimeoutObserver.swift in Sources */ = {isa = PBXBuildFile; fileRef = 65CB76F91B3F284A00791E18 /* TimeoutObserver.swift */; };
		65CB76FF1B3F284A00791E18 /* OperationQueue.swift in Sources */ = {isa = PBXBuildFile; fileRef = 65CB76FB1B3F284A00791E18 /* OperationQueue.swift */; };
		65CB77011B3F28E800791E18 /* ExclusivityManager.swift in Sources */ = {isa = PBXBuildFile; fileRef = 65CB77001B3F28E800791E18 /* ExclusivityManager.swift */; };
		65D6F5751B5AC453003D35AD /* Operation.swift in Sources */ = {isa = PBXBuildFile; fileRef = 65D6F5741B5AC453003D35AD /* Operation.swift */; };
		65D6F5771B5ADEF6003D35AD /* BlockOperation.swift in Sources */ = {isa = PBXBuildFile; fileRef = 65D6F5761B5ADEF6003D35AD /* BlockOperation.swift */; };
		65D6F5791B5AE925003D35AD /* GroupOperation.swift in Sources */ = {isa = PBXBuildFile; fileRef = 65D6F5781B5AE925003D35AD /* GroupOperation.swift */; };
		65D6F57B1B5AF091003D35AD /* GroupOperationTests.swift in Sources */ = {isa = PBXBuildFile; fileRef = 65D6F57A1B5AF091003D35AD /* GroupOperationTests.swift */; };
		65D6F57D1B5B009D003D35AD /* DelayOperation.swift in Sources */ = {isa = PBXBuildFile; fileRef = 65D6F57C1B5B009D003D35AD /* DelayOperation.swift */; };
		65D6F5851B5BE620003D35AD /* BackgroundObserver.swift in Sources */ = {isa = PBXBuildFile; fileRef = 65D6F5841B5BE620003D35AD /* BackgroundObserver.swift */; };
		65D6F5871B5BE62C003D35AD /* BackgroundObserverTests.swift in Sources */ = {isa = PBXBuildFile; fileRef = 65D6F5861B5BE62C003D35AD /* BackgroundObserverTests.swift */; };
		65D6F5891B5BEAC9003D35AD /* NetworkObserver.swift in Sources */ = {isa = PBXBuildFile; fileRef = 65D6F5881B5BEAC9003D35AD /* NetworkObserver.swift */; };
		65D6F58B1B5BF264003D35AD /* NetworkObserverTests.swift in Sources */ = {isa = PBXBuildFile; fileRef = 65D6F58A1B5BF264003D35AD /* NetworkObserverTests.swift */; };
		65D6F58D1B5BFE59003D35AD /* ReachabilityCondition.swift in Sources */ = {isa = PBXBuildFile; fileRef = 65D6F58C1B5BFE59003D35AD /* ReachabilityCondition.swift */; };
		65DADF631B62D73100EAD25B /* ReachableOperation.swift in Sources */ = {isa = PBXBuildFile; fileRef = 65DADF621B62D73100EAD25B /* ReachableOperation.swift */; };
		65DADF651B62D75400EAD25B /* ReachableOperationTests.swift in Sources */ = {isa = PBXBuildFile; fileRef = 65DADF641B62D75400EAD25B /* ReachableOperationTests.swift */; };
		65DADF671B62F70300EAD25B /* Reachability.swift in Sources */ = {isa = PBXBuildFile; fileRef = 65DADF661B62F70300EAD25B /* Reachability.swift */; };
		65FABD601B600DA40072B599 /* BlockCondition.swift in Sources */ = {isa = PBXBuildFile; fileRef = 65FABD5F1B600DA40072B599 /* BlockCondition.swift */; };
/* End PBXBuildFile section */

/* Begin PBXContainerItemProxy section */
		6577296A1B3D9E0E00B5D153 /* PBXContainerItemProxy */ = {
			isa = PBXContainerItemProxy;
			containerPortal = 657729541B3D9E0E00B5D153 /* Project object */;
			proxyType = 1;
			remoteGlobalIDString = 6577295C1B3D9E0E00B5D153;
			remoteInfo = Operations;
		};
/* End PBXContainerItemProxy section */

/* Begin PBXFileReference section */
		6503CB781B626BF800691029 /* LoggingObserver.swift */ = {isa = PBXFileReference; fileEncoding = 4; lastKnownFileType = sourcecode.swift; path = LoggingObserver.swift; sourceTree = "<group>"; };
		650630321B629161005BD9F8 /* GatedOperation.swift */ = {isa = PBXFileReference; fileEncoding = 4; lastKnownFileType = sourcecode.swift; path = GatedOperation.swift; sourceTree = "<group>"; };
		6514BE591B65993F0020A39D /* LocationCondition.swift */ = {isa = PBXFileReference; fileEncoding = 4; lastKnownFileType = sourcecode.swift; name = LocationCondition.swift; path = Permissions/LocationCondition.swift; sourceTree = "<group>"; };
		652122D11B5C2F4700E26052 /* ReachabilityConditionTests.swift */ = {isa = PBXFileReference; fileEncoding = 4; lastKnownFileType = sourcecode.swift; path = ReachabilityConditionTests.swift; sourceTree = "<group>"; };
		652122D61B5C407100E26052 /* MutuallyExclusive.swift */ = {isa = PBXFileReference; fileEncoding = 4; lastKnownFileType = sourcecode.swift; path = MutuallyExclusive.swift; sourceTree = "<group>"; };
		652122D81B5C427F00E26052 /* MutualExclusiveTests.swift */ = {isa = PBXFileReference; fileEncoding = 4; lastKnownFileType = sourcecode.swift; path = MutualExclusiveTests.swift; sourceTree = "<group>"; };
		652E271E1B62C13400A53AA6 /* GatedOperationTests.swift */ = {isa = PBXFileReference; fileEncoding = 4; lastKnownFileType = sourcecode.swift; path = GatedOperationTests.swift; sourceTree = "<group>"; };
		65343F591B6656070022968E /* AddressBookCondition.swift */ = {isa = PBXFileReference; fileEncoding = 4; lastKnownFileType = sourcecode.swift; name = AddressBookCondition.swift; path = Permissions/AddressBookCondition.swift; sourceTree = "<group>"; };
		65343F891B6670230022968E /* AddressBookOperation.swift */ = {isa = PBXFileReference; fileEncoding = 4; lastKnownFileType = sourcecode.swift; path = AddressBookOperation.swift; sourceTree = "<group>"; };
		65343F8B1B667FC70022968E /* AddressBookOperationTests.swift */ = {isa = PBXFileReference; fileEncoding = 4; lastKnownFileType = sourcecode.swift; path = AddressBookOperationTests.swift; sourceTree = "<group>"; };
		653E59FF1B64899F00AAAA98 /* NegatedCondition.swift */ = {isa = PBXFileReference; fileEncoding = 4; lastKnownFileType = sourcecode.swift; path = NegatedCondition.swift; sourceTree = "<group>"; };
		654308451B648D090081C211 /* NegatedConditionTests.swift */ = {isa = PBXFileReference; fileEncoding = 4; lastKnownFileType = sourcecode.swift; path = NegatedConditionTests.swift; sourceTree = "<group>"; };
		654308471B6490740081C211 /* SlientCondition.swift */ = {isa = PBXFileReference; fileEncoding = 4; lastKnownFileType = sourcecode.swift; path = SlientCondition.swift; sourceTree = "<group>"; };
		654D7E6F1B600FA5005108E8 /* BlockConditionTests.swift */ = {isa = PBXFileReference; fileEncoding = 4; lastKnownFileType = sourcecode.swift; path = BlockConditionTests.swift; sourceTree = "<group>"; };
		654D7E711B6024C6005108E8 /* CloudKitOperation.swift */ = {isa = PBXFileReference; fileEncoding = 4; lastKnownFileType = sourcecode.swift; path = CloudKitOperation.swift; sourceTree = "<group>"; };
		654EE1421B72308A00B8B265 /* UserConfirmationCondition.swift */ = {isa = PBXFileReference; fileEncoding = 4; lastKnownFileType = sourcecode.swift; path = UserConfirmationCondition.swift; sourceTree = "<group>"; };
		655809191B60292500CF0722 /* CloudKitOperationTests.swift */ = {isa = PBXFileReference; fileEncoding = 4; lastKnownFileType = sourcecode.swift; path = CloudKitOperationTests.swift; sourceTree = "<group>"; };
		6558091B1B6049F700CF0722 /* AlertOperation.swift */ = {isa = PBXFileReference; fileEncoding = 4; lastKnownFileType = sourcecode.swift; path = AlertOperation.swift; sourceTree = "<group>"; };
		6558091D1B604FD300CF0722 /* AlertOperationTests.swift */ = {isa = PBXFileReference; fileEncoding = 4; lastKnownFileType = sourcecode.swift; path = AlertOperationTests.swift; sourceTree = "<group>"; };
		655E43FE1B3F43D60013A3E1 /* TimeoutObserverTests.swift */ = {isa = PBXFileReference; fileEncoding = 4; lastKnownFileType = sourcecode.swift; path = TimeoutObserverTests.swift; sourceTree = "<group>"; };
		6560100B1B5C64E20052EE78 /* CloudCondition.swift */ = {isa = PBXFileReference; fileEncoding = 4; lastKnownFileType = sourcecode.swift; name = CloudCondition.swift; path = Permissions/CloudCondition.swift; sourceTree = "<group>"; };
		6560100D1B5C6C0E0052EE78 /* CloudConditionTests.swift */ = {isa = PBXFileReference; fileEncoding = 4; lastKnownFileType = sourcecode.swift; path = CloudConditionTests.swift; sourceTree = "<group>"; };
		65719F6E1B70FE090012A775 /* UserNotificationConditionTests.swift */ = {isa = PBXFileReference; fileEncoding = 4; lastKnownFileType = sourcecode.swift; path = UserNotificationConditionTests.swift; sourceTree = "<group>"; };
		6577295D1B3D9E0E00B5D153 /* Operations.framework */ = {isa = PBXFileReference; explicitFileType = wrapper.framework; includeInIndex = 0; path = Operations.framework; sourceTree = BUILT_PRODUCTS_DIR; };
		657729611B3D9E0E00B5D153 /* Info.plist */ = {isa = PBXFileReference; lastKnownFileType = text.plist.xml; path = Info.plist; sourceTree = "<group>"; };
		657729621B3D9E0E00B5D153 /* Operations.h */ = {isa = PBXFileReference; lastKnownFileType = sourcecode.c.h; path = Operations.h; sourceTree = "<group>"; };
		657729681B3D9E0E00B5D153 /* OperationsTests.xctest */ = {isa = PBXFileReference; explicitFileType = wrapper.cfbundle; includeInIndex = 0; path = OperationsTests.xctest; sourceTree = BUILT_PRODUCTS_DIR; };
		6577296E1B3D9E0E00B5D153 /* Info.plist */ = {isa = PBXFileReference; lastKnownFileType = text.plist.xml; path = Info.plist; sourceTree = "<group>"; };
		6577296F1B3D9E0E00B5D153 /* OperationsTests.swift */ = {isa = PBXFileReference; lastKnownFileType = sourcecode.swift; path = OperationsTests.swift; sourceTree = "<group>"; };
		6577297E1B3DAA0400B5D153 /* OperationCondition.swift */ = {isa = PBXFileReference; fileEncoding = 4; lastKnownFileType = sourcecode.swift; path = OperationCondition.swift; sourceTree = "<group>"; };
		657729841B3DAAA400B5D153 /* Support.swift */ = {isa = PBXFileReference; fileEncoding = 4; lastKnownFileType = sourcecode.swift; path = Support.swift; sourceTree = "<group>"; };
		6597EAD51B659D7500129294 /* LocationConditionTests.swift */ = {isa = PBXFileReference; fileEncoding = 4; lastKnownFileType = sourcecode.swift; path = LocationConditionTests.swift; sourceTree = "<group>"; };
		6597EAD71B65A8B100129294 /* LocationOperation.swift */ = {isa = PBXFileReference; fileEncoding = 4; lastKnownFileType = sourcecode.swift; path = LocationOperation.swift; sourceTree = "<group>"; };
		6597EAD91B65B3A100129294 /* LocationOperationTests.swift */ = {isa = PBXFileReference; fileEncoding = 4; lastKnownFileType = sourcecode.swift; path = LocationOperationTests.swift; sourceTree = "<group>"; };
		6597EADB1B66373500129294 /* NoCancelledCondition.swift */ = {isa = PBXFileReference; fileEncoding = 4; lastKnownFileType = sourcecode.swift; path = NoCancelledCondition.swift; sourceTree = "<group>"; };
		6597EADD1B66399700129294 /* NoCancelledConditionTests.swift */ = {isa = PBXFileReference; fileEncoding = 4; lastKnownFileType = sourcecode.swift; path = NoCancelledConditionTests.swift; sourceTree = "<group>"; };
		65B551DB1B626FAA003B0C58 /* LoggingObserverTests.swift */ = {isa = PBXFileReference; fileEncoding = 4; lastKnownFileType = sourcecode.swift; path = LoggingObserverTests.swift; sourceTree = "<group>"; };
		65C00C291B6836D800599903 /* UserNotificationCondition.swift */ = {isa = PBXFileReference; fileEncoding = 4; lastKnownFileType = sourcecode.swift; path = UserNotificationCondition.swift; sourceTree = "<group>"; };
		65CB76F71B3F284A00791E18 /* BlockObserver.swift */ = {isa = PBXFileReference; fileEncoding = 4; lastKnownFileType = sourcecode.swift; path = BlockObserver.swift; sourceTree = "<group>"; };
		65CB76F81B3F284A00791E18 /* OperationObserver.swift */ = {isa = PBXFileReference; fileEncoding = 4; lastKnownFileType = sourcecode.swift; path = OperationObserver.swift; sourceTree = "<group>"; };
		65CB76F91B3F284A00791E18 /* TimeoutObserver.swift */ = {isa = PBXFileReference; fileEncoding = 4; lastKnownFileType = sourcecode.swift; path = TimeoutObserver.swift; sourceTree = "<group>"; };
		65CB76FB1B3F284A00791E18 /* OperationQueue.swift */ = {isa = PBXFileReference; fileEncoding = 4; lastKnownFileType = sourcecode.swift; path = OperationQueue.swift; sourceTree = "<group>"; };
		65CB77001B3F28E800791E18 /* ExclusivityManager.swift */ = {isa = PBXFileReference; fileEncoding = 4; lastKnownFileType = sourcecode.swift; path = ExclusivityManager.swift; sourceTree = "<group>"; };
		65D6F5741B5AC453003D35AD /* Operation.swift */ = {isa = PBXFileReference; fileEncoding = 4; lastKnownFileType = sourcecode.swift; path = Operation.swift; sourceTree = "<group>"; };
		65D6F5761B5ADEF6003D35AD /* BlockOperation.swift */ = {isa = PBXFileReference; fileEncoding = 4; lastKnownFileType = sourcecode.swift; path = BlockOperation.swift; sourceTree = "<group>"; };
		65D6F5781B5AE925003D35AD /* GroupOperation.swift */ = {isa = PBXFileReference; fileEncoding = 4; lastKnownFileType = sourcecode.swift; path = GroupOperation.swift; sourceTree = "<group>"; };
		65D6F57A1B5AF091003D35AD /* GroupOperationTests.swift */ = {isa = PBXFileReference; fileEncoding = 4; lastKnownFileType = sourcecode.swift; path = GroupOperationTests.swift; sourceTree = "<group>"; };
		65D6F57C1B5B009D003D35AD /* DelayOperation.swift */ = {isa = PBXFileReference; fileEncoding = 4; lastKnownFileType = sourcecode.swift; path = DelayOperation.swift; sourceTree = "<group>"; };
		65D6F5841B5BE620003D35AD /* BackgroundObserver.swift */ = {isa = PBXFileReference; fileEncoding = 4; lastKnownFileType = sourcecode.swift; path = BackgroundObserver.swift; sourceTree = "<group>"; };
		65D6F5861B5BE62C003D35AD /* BackgroundObserverTests.swift */ = {isa = PBXFileReference; fileEncoding = 4; lastKnownFileType = sourcecode.swift; path = BackgroundObserverTests.swift; sourceTree = "<group>"; };
		65D6F5881B5BEAC9003D35AD /* NetworkObserver.swift */ = {isa = PBXFileReference; fileEncoding = 4; lastKnownFileType = sourcecode.swift; path = NetworkObserver.swift; sourceTree = "<group>"; };
		65D6F58A1B5BF264003D35AD /* NetworkObserverTests.swift */ = {isa = PBXFileReference; fileEncoding = 4; lastKnownFileType = sourcecode.swift; path = NetworkObserverTests.swift; sourceTree = "<group>"; };
		65D6F58C1B5BFE59003D35AD /* ReachabilityCondition.swift */ = {isa = PBXFileReference; fileEncoding = 4; lastKnownFileType = sourcecode.swift; path = ReachabilityCondition.swift; sourceTree = "<group>"; };
		65DADF621B62D73100EAD25B /* ReachableOperation.swift */ = {isa = PBXFileReference; fileEncoding = 4; lastKnownFileType = sourcecode.swift; path = ReachableOperation.swift; sourceTree = "<group>"; };
		65DADF641B62D75400EAD25B /* ReachableOperationTests.swift */ = {isa = PBXFileReference; fileEncoding = 4; lastKnownFileType = sourcecode.swift; path = ReachableOperationTests.swift; sourceTree = "<group>"; };
		65DADF661B62F70300EAD25B /* Reachability.swift */ = {isa = PBXFileReference; fileEncoding = 4; lastKnownFileType = sourcecode.swift; path = Reachability.swift; sourceTree = "<group>"; };
		65FABD5F1B600DA40072B599 /* BlockCondition.swift */ = {isa = PBXFileReference; fileEncoding = 4; lastKnownFileType = sourcecode.swift; path = BlockCondition.swift; sourceTree = "<group>"; };
/* End PBXFileReference section */

/* Begin PBXFrameworksBuildPhase section */
		657729591B3D9E0E00B5D153 /* Frameworks */ = {
			isa = PBXFrameworksBuildPhase;
			buildActionMask = 2147483647;
			files = (
			);
			runOnlyForDeploymentPostprocessing = 0;
		};
		657729651B3D9E0E00B5D153 /* Frameworks */ = {
			isa = PBXFrameworksBuildPhase;
			buildActionMask = 2147483647;
			files = (
				657729691B3D9E0E00B5D153 /* Operations.framework in Frameworks */,
			);
			runOnlyForDeploymentPostprocessing = 0;
		};
/* End PBXFrameworksBuildPhase section */

/* Begin PBXGroup section */
		656010081B5C557D0052EE78 /* Permissions */ = {
			isa = PBXGroup;
			children = (
				6514BE591B65993F0020A39D /* LocationCondition.swift */,
				6560100B1B5C64E20052EE78 /* CloudCondition.swift */,
				65343F591B6656070022968E /* AddressBookCondition.swift */,
			);
			name = Permissions;
			sourceTree = "<group>";
		};
		657729531B3D9E0E00B5D153 = {
			isa = PBXGroup;
			children = (
				6577295F1B3D9E0E00B5D153 /* Operations */,
				6577296C1B3D9E0E00B5D153 /* OperationsTests */,
				6577295E1B3D9E0E00B5D153 /* Products */,
			);
			sourceTree = "<group>";
		};
		6577295E1B3D9E0E00B5D153 /* Products */ = {
			isa = PBXGroup;
			children = (
				6577295D1B3D9E0E00B5D153 /* Operations.framework */,
				657729681B3D9E0E00B5D153 /* OperationsTests.xctest */,
			);
			name = Products;
			sourceTree = "<group>";
		};
		6577295F1B3D9E0E00B5D153 /* Operations */ = {
			isa = PBXGroup;
			children = (
				657729621B3D9E0E00B5D153 /* Operations.h */,
				65DADF661B62F70300EAD25B /* Reachability.swift */,
				657729841B3DAAA400B5D153 /* Support.swift */,
				6577297D1B3DAA0400B5D153 /* Conditions */,
				65CB76F61B3F284A00791E18 /* Observers */,
				65D6F5731B5AC453003D35AD /* Operations */,
				65CB76FA1B3F284A00791E18 /* Queue */,
				657729601B3D9E0E00B5D153 /* Supporting Files */,
			);
			path = Operations;
			sourceTree = "<group>";
		};
		657729601B3D9E0E00B5D153 /* Supporting Files */ = {
			isa = PBXGroup;
			children = (
				657729611B3D9E0E00B5D153 /* Info.plist */,
			);
			name = "Supporting Files";
			sourceTree = "<group>";
		};
		6577296C1B3D9E0E00B5D153 /* OperationsTests */ = {
			isa = PBXGroup;
			children = (
				65343F8B1B667FC70022968E /* AddressBookOperationTests.swift */,
				6558091D1B604FD300CF0722 /* AlertOperationTests.swift */,
				65D6F5861B5BE62C003D35AD /* BackgroundObserverTests.swift */,
				654D7E6F1B600FA5005108E8 /* BlockConditionTests.swift */,
				6560100D1B5C6C0E0052EE78 /* CloudConditionTests.swift */,
				655809191B60292500CF0722 /* CloudKitOperationTests.swift */,
				652E271E1B62C13400A53AA6 /* GatedOperationTests.swift */,
				65D6F57A1B5AF091003D35AD /* GroupOperationTests.swift */,
				6597EAD51B659D7500129294 /* LocationConditionTests.swift */,
				6597EAD91B65B3A100129294 /* LocationOperationTests.swift */,
				65B551DB1B626FAA003B0C58 /* LoggingObserverTests.swift */,
				652122D81B5C427F00E26052 /* MutualExclusiveTests.swift */,
				654308451B648D090081C211 /* NegatedConditionTests.swift */,
				65D6F58A1B5BF264003D35AD /* NetworkObserverTests.swift */,
				6597EADD1B66399700129294 /* NoCancelledConditionTests.swift */,
				6577296F1B3D9E0E00B5D153 /* OperationsTests.swift */,
				652122D11B5C2F4700E26052 /* ReachabilityConditionTests.swift */,
				65DADF641B62D75400EAD25B /* ReachableOperationTests.swift */,
				655E43FE1B3F43D60013A3E1 /* TimeoutObserverTests.swift */,
				65719F6E1B70FE090012A775 /* UserNotificationConditionTests.swift */,
				6577296D1B3D9E0E00B5D153 /* Supporting Files */,
			);
			path = OperationsTests;
			sourceTree = "<group>";
		};
		6577296D1B3D9E0E00B5D153 /* Supporting Files */ = {
			isa = PBXGroup;
			children = (
				6577296E1B3D9E0E00B5D153 /* Info.plist */,
			);
			name = "Supporting Files";
			sourceTree = "<group>";
		};
		6577297D1B3DAA0400B5D153 /* Conditions */ = {
			isa = PBXGroup;
			children = (
				65FABD5F1B600DA40072B599 /* BlockCondition.swift */,
				652122D61B5C407100E26052 /* MutuallyExclusive.swift */,
				653E59FF1B64899F00AAAA98 /* NegatedCondition.swift */,
				6597EADB1B66373500129294 /* NoCancelledCondition.swift */,
				6577297E1B3DAA0400B5D153 /* OperationCondition.swift */,
				65D6F58C1B5BFE59003D35AD /* ReachabilityCondition.swift */,
				654308471B6490740081C211 /* SlientCondition.swift */,
<<<<<<< HEAD
				65C00C291B6836D800599903 /* UserNotificationCondition.swift */,
=======
				654EE1421B72308A00B8B265 /* UserConfirmationCondition.swift */,
>>>>>>> 9487068f
				656010081B5C557D0052EE78 /* Permissions */,
			);
			path = Conditions;
			sourceTree = "<group>";
		};
		65CB76F61B3F284A00791E18 /* Observers */ = {
			isa = PBXGroup;
			children = (
				65D6F5841B5BE620003D35AD /* BackgroundObserver.swift */,
				65CB76F71B3F284A00791E18 /* BlockObserver.swift */,
				65D6F5881B5BEAC9003D35AD /* NetworkObserver.swift */,
				65CB76F81B3F284A00791E18 /* OperationObserver.swift */,
				65CB76F91B3F284A00791E18 /* TimeoutObserver.swift */,
				6503CB781B626BF800691029 /* LoggingObserver.swift */,
			);
			path = Observers;
			sourceTree = "<group>";
		};
		65CB76FA1B3F284A00791E18 /* Queue */ = {
			isa = PBXGroup;
			children = (
				65CB77001B3F28E800791E18 /* ExclusivityManager.swift */,
				65CB76FB1B3F284A00791E18 /* OperationQueue.swift */,
			);
			path = Queue;
			sourceTree = "<group>";
		};
		65D6F5731B5AC453003D35AD /* Operations */ = {
			isa = PBXGroup;
			children = (
				65343F891B6670230022968E /* AddressBookOperation.swift */,
				6558091B1B6049F700CF0722 /* AlertOperation.swift */,
				65D6F5761B5ADEF6003D35AD /* BlockOperation.swift */,
				654D7E711B6024C6005108E8 /* CloudKitOperation.swift */,
				65D6F57C1B5B009D003D35AD /* DelayOperation.swift */,
				650630321B629161005BD9F8 /* GatedOperation.swift */,
				65D6F5781B5AE925003D35AD /* GroupOperation.swift */,
				6597EAD71B65A8B100129294 /* LocationOperation.swift */,
				65D6F5741B5AC453003D35AD /* Operation.swift */,
				65DADF621B62D73100EAD25B /* ReachableOperation.swift */,
			);
			path = Operations;
			sourceTree = "<group>";
		};
/* End PBXGroup section */

/* Begin PBXHeadersBuildPhase section */
		6577295A1B3D9E0E00B5D153 /* Headers */ = {
			isa = PBXHeadersBuildPhase;
			buildActionMask = 2147483647;
			files = (
				657729631B3D9E0E00B5D153 /* Operations.h in Headers */,
			);
			runOnlyForDeploymentPostprocessing = 0;
		};
/* End PBXHeadersBuildPhase section */

/* Begin PBXNativeTarget section */
		6577295C1B3D9E0E00B5D153 /* Operations */ = {
			isa = PBXNativeTarget;
			buildConfigurationList = 657729731B3D9E0E00B5D153 /* Build configuration list for PBXNativeTarget "Operations" */;
			buildPhases = (
				657729581B3D9E0E00B5D153 /* Sources */,
				657729591B3D9E0E00B5D153 /* Frameworks */,
				6577295A1B3D9E0E00B5D153 /* Headers */,
				6577295B1B3D9E0E00B5D153 /* Resources */,
			);
			buildRules = (
			);
			dependencies = (
			);
			name = Operations;
			productName = Operations;
			productReference = 6577295D1B3D9E0E00B5D153 /* Operations.framework */;
			productType = "com.apple.product-type.framework";
		};
		657729671B3D9E0E00B5D153 /* OperationsTests */ = {
			isa = PBXNativeTarget;
			buildConfigurationList = 657729761B3D9E0E00B5D153 /* Build configuration list for PBXNativeTarget "OperationsTests" */;
			buildPhases = (
				657729641B3D9E0E00B5D153 /* Sources */,
				657729651B3D9E0E00B5D153 /* Frameworks */,
				657729661B3D9E0E00B5D153 /* Resources */,
			);
			buildRules = (
			);
			dependencies = (
				6577296B1B3D9E0E00B5D153 /* PBXTargetDependency */,
			);
			name = OperationsTests;
			productName = OperationsTests;
			productReference = 657729681B3D9E0E00B5D153 /* OperationsTests.xctest */;
			productType = "com.apple.product-type.bundle.unit-test";
		};
/* End PBXNativeTarget section */

/* Begin PBXProject section */
		657729541B3D9E0E00B5D153 /* Project object */ = {
			isa = PBXProject;
			attributes = {
				LastSwiftUpdateCheck = 0700;
				LastUpgradeCheck = 0700;
				ORGANIZATIONNAME = "Daniel Thorpe";
				TargetAttributes = {
					6577295C1B3D9E0E00B5D153 = {
						CreatedOnToolsVersion = 6.3.2;
					};
					657729671B3D9E0E00B5D153 = {
						CreatedOnToolsVersion = 6.3.2;
					};
				};
			};
			buildConfigurationList = 657729571B3D9E0E00B5D153 /* Build configuration list for PBXProject "Operations" */;
			compatibilityVersion = "Xcode 3.2";
			developmentRegion = English;
			hasScannedForEncodings = 0;
			knownRegions = (
				en,
			);
			mainGroup = 657729531B3D9E0E00B5D153;
			productRefGroup = 6577295E1B3D9E0E00B5D153 /* Products */;
			projectDirPath = "";
			projectRoot = "";
			targets = (
				6577295C1B3D9E0E00B5D153 /* Operations */,
				657729671B3D9E0E00B5D153 /* OperationsTests */,
			);
		};
/* End PBXProject section */

/* Begin PBXResourcesBuildPhase section */
		6577295B1B3D9E0E00B5D153 /* Resources */ = {
			isa = PBXResourcesBuildPhase;
			buildActionMask = 2147483647;
			files = (
			);
			runOnlyForDeploymentPostprocessing = 0;
		};
		657729661B3D9E0E00B5D153 /* Resources */ = {
			isa = PBXResourcesBuildPhase;
			buildActionMask = 2147483647;
			files = (
			);
			runOnlyForDeploymentPostprocessing = 0;
		};
/* End PBXResourcesBuildPhase section */

/* Begin PBXSourcesBuildPhase section */
		657729581B3D9E0E00B5D153 /* Sources */ = {
			isa = PBXSourcesBuildPhase;
			buildActionMask = 2147483647;
			files = (
				653E5A001B64899F00AAAA98 /* NegatedCondition.swift in Sources */,
				65D6F57D1B5B009D003D35AD /* DelayOperation.swift in Sources */,
				65D6F5771B5ADEF6003D35AD /* BlockOperation.swift in Sources */,
				6597EADC1B66373500129294 /* NoCancelledCondition.swift in Sources */,
				6514BE5A1B65993F0020A39D /* LocationCondition.swift in Sources */,
				65D6F5891B5BEAC9003D35AD /* NetworkObserver.swift in Sources */,
				65C00C2A1B6836D800599903 /* UserNotificationCondition.swift in Sources */,
				6597EAD81B65A8B100129294 /* LocationOperation.swift in Sources */,
				65CB76FF1B3F284A00791E18 /* OperationQueue.swift in Sources */,
				654EE1431B72308A00B8B265 /* UserConfirmationCondition.swift in Sources */,
				65D6F5851B5BE620003D35AD /* BackgroundObserver.swift in Sources */,
				65343F8A1B6670230022968E /* AddressBookOperation.swift in Sources */,
				657729801B3DAA0400B5D153 /* OperationCondition.swift in Sources */,
				654308481B6490740081C211 /* SlientCondition.swift in Sources */,
				65CB76FC1B3F284A00791E18 /* BlockObserver.swift in Sources */,
				654D7E721B6024C6005108E8 /* CloudKitOperation.swift in Sources */,
				650630331B629161005BD9F8 /* GatedOperation.swift in Sources */,
				65FABD601B600DA40072B599 /* BlockCondition.swift in Sources */,
				65D6F5751B5AC453003D35AD /* Operation.swift in Sources */,
				65DADF631B62D73100EAD25B /* ReachableOperation.swift in Sources */,
				65D6F58D1B5BFE59003D35AD /* ReachabilityCondition.swift in Sources */,
				65343F5A1B6656070022968E /* AddressBookCondition.swift in Sources */,
				6558091C1B6049F700CF0722 /* AlertOperation.swift in Sources */,
				65CB77011B3F28E800791E18 /* ExclusivityManager.swift in Sources */,
				65DADF671B62F70300EAD25B /* Reachability.swift in Sources */,
				652122D71B5C407100E26052 /* MutuallyExclusive.swift in Sources */,
				657729851B3DAAA400B5D153 /* Support.swift in Sources */,
				6503CB791B626BF800691029 /* LoggingObserver.swift in Sources */,
				6560100C1B5C64E20052EE78 /* CloudCondition.swift in Sources */,
				65CB76FD1B3F284A00791E18 /* OperationObserver.swift in Sources */,
				65CB76FE1B3F284A00791E18 /* TimeoutObserver.swift in Sources */,
				65D6F5791B5AE925003D35AD /* GroupOperation.swift in Sources */,
			);
			runOnlyForDeploymentPostprocessing = 0;
		};
		657729641B3D9E0E00B5D153 /* Sources */ = {
			isa = PBXSourcesBuildPhase;
			buildActionMask = 2147483647;
			files = (
				652E271F1B62C13400A53AA6 /* GatedOperationTests.swift in Sources */,
				65343F8C1B667FC70022968E /* AddressBookOperationTests.swift in Sources */,
				657729701B3D9E0E00B5D153 /* OperationsTests.swift in Sources */,
				65719F6F1B70FE090012A775 /* UserNotificationConditionTests.swift in Sources */,
				652122D91B5C427F00E26052 /* MutualExclusiveTests.swift in Sources */,
				6560100E1B5C6C0E0052EE78 /* CloudConditionTests.swift in Sources */,
				65B551DC1B626FAA003B0C58 /* LoggingObserverTests.swift in Sources */,
				655E43FF1B3F43D60013A3E1 /* TimeoutObserverTests.swift in Sources */,
				652122D21B5C2F4700E26052 /* ReachabilityConditionTests.swift in Sources */,
				65D6F57B1B5AF091003D35AD /* GroupOperationTests.swift in Sources */,
				6597EADE1B66399700129294 /* NoCancelledConditionTests.swift in Sources */,
				6558091A1B60292500CF0722 /* CloudKitOperationTests.swift in Sources */,
				6597EADA1B65B3A100129294 /* LocationOperationTests.swift in Sources */,
				65DADF651B62D75400EAD25B /* ReachableOperationTests.swift in Sources */,
				654308461B648D090081C211 /* NegatedConditionTests.swift in Sources */,
				6558091E1B604FD300CF0722 /* AlertOperationTests.swift in Sources */,
				654D7E701B600FA5005108E8 /* BlockConditionTests.swift in Sources */,
				6597EAD61B659D7500129294 /* LocationConditionTests.swift in Sources */,
				65D6F5871B5BE62C003D35AD /* BackgroundObserverTests.swift in Sources */,
				65D6F58B1B5BF264003D35AD /* NetworkObserverTests.swift in Sources */,
			);
			runOnlyForDeploymentPostprocessing = 0;
		};
/* End PBXSourcesBuildPhase section */

/* Begin PBXTargetDependency section */
		6577296B1B3D9E0E00B5D153 /* PBXTargetDependency */ = {
			isa = PBXTargetDependency;
			target = 6577295C1B3D9E0E00B5D153 /* Operations */;
			targetProxy = 6577296A1B3D9E0E00B5D153 /* PBXContainerItemProxy */;
		};
/* End PBXTargetDependency section */

/* Begin XCBuildConfiguration section */
		657729711B3D9E0E00B5D153 /* Debug */ = {
			isa = XCBuildConfiguration;
			buildSettings = {
				ALWAYS_SEARCH_USER_PATHS = NO;
				CLANG_CXX_LANGUAGE_STANDARD = "gnu++0x";
				CLANG_CXX_LIBRARY = "libc++";
				CLANG_ENABLE_MODULES = YES;
				CLANG_ENABLE_OBJC_ARC = YES;
				CLANG_WARN_BOOL_CONVERSION = YES;
				CLANG_WARN_CONSTANT_CONVERSION = YES;
				CLANG_WARN_DIRECT_OBJC_ISA_USAGE = YES_ERROR;
				CLANG_WARN_EMPTY_BODY = YES;
				CLANG_WARN_ENUM_CONVERSION = YES;
				CLANG_WARN_INT_CONVERSION = YES;
				CLANG_WARN_OBJC_ROOT_CLASS = YES_ERROR;
				CLANG_WARN_UNREACHABLE_CODE = YES;
				CLANG_WARN__DUPLICATE_METHOD_MATCH = YES;
				"CODE_SIGN_IDENTITY[sdk=iphoneos*]" = "iPhone Developer";
				COPY_PHASE_STRIP = NO;
				CURRENT_PROJECT_VERSION = 1;
				DEBUG_INFORMATION_FORMAT = "dwarf-with-dsym";
				ENABLE_STRICT_OBJC_MSGSEND = YES;
				ENABLE_TESTABILITY = YES;
				GCC_C_LANGUAGE_STANDARD = gnu99;
				GCC_DYNAMIC_NO_PIC = NO;
				GCC_NO_COMMON_BLOCKS = YES;
				GCC_OPTIMIZATION_LEVEL = 0;
				GCC_PREPROCESSOR_DEFINITIONS = (
					"DEBUG=1",
					"$(inherited)",
				);
				GCC_SYMBOLS_PRIVATE_EXTERN = NO;
				GCC_WARN_64_TO_32_BIT_CONVERSION = YES;
				GCC_WARN_ABOUT_RETURN_TYPE = YES_ERROR;
				GCC_WARN_UNDECLARED_SELECTOR = YES;
				GCC_WARN_UNINITIALIZED_AUTOS = YES_AGGRESSIVE;
				GCC_WARN_UNUSED_FUNCTION = YES;
				GCC_WARN_UNUSED_VARIABLE = YES;
				IPHONEOS_DEPLOYMENT_TARGET = 8.3;
				MTL_ENABLE_DEBUG_INFO = YES;
				ONLY_ACTIVE_ARCH = YES;
				SDKROOT = iphoneos;
				SWIFT_OPTIMIZATION_LEVEL = "-Onone";
				TARGETED_DEVICE_FAMILY = "1,2";
				VERSIONING_SYSTEM = "apple-generic";
				VERSION_INFO_PREFIX = "";
			};
			name = Debug;
		};
		657729721B3D9E0E00B5D153 /* Release */ = {
			isa = XCBuildConfiguration;
			buildSettings = {
				ALWAYS_SEARCH_USER_PATHS = NO;
				CLANG_CXX_LANGUAGE_STANDARD = "gnu++0x";
				CLANG_CXX_LIBRARY = "libc++";
				CLANG_ENABLE_MODULES = YES;
				CLANG_ENABLE_OBJC_ARC = YES;
				CLANG_WARN_BOOL_CONVERSION = YES;
				CLANG_WARN_CONSTANT_CONVERSION = YES;
				CLANG_WARN_DIRECT_OBJC_ISA_USAGE = YES_ERROR;
				CLANG_WARN_EMPTY_BODY = YES;
				CLANG_WARN_ENUM_CONVERSION = YES;
				CLANG_WARN_INT_CONVERSION = YES;
				CLANG_WARN_OBJC_ROOT_CLASS = YES_ERROR;
				CLANG_WARN_UNREACHABLE_CODE = YES;
				CLANG_WARN__DUPLICATE_METHOD_MATCH = YES;
				"CODE_SIGN_IDENTITY[sdk=iphoneos*]" = "iPhone Developer";
				COPY_PHASE_STRIP = NO;
				CURRENT_PROJECT_VERSION = 1;
				DEBUG_INFORMATION_FORMAT = "dwarf-with-dsym";
				ENABLE_NS_ASSERTIONS = NO;
				ENABLE_STRICT_OBJC_MSGSEND = YES;
				GCC_C_LANGUAGE_STANDARD = gnu99;
				GCC_NO_COMMON_BLOCKS = YES;
				GCC_WARN_64_TO_32_BIT_CONVERSION = YES;
				GCC_WARN_ABOUT_RETURN_TYPE = YES_ERROR;
				GCC_WARN_UNDECLARED_SELECTOR = YES;
				GCC_WARN_UNINITIALIZED_AUTOS = YES_AGGRESSIVE;
				GCC_WARN_UNUSED_FUNCTION = YES;
				GCC_WARN_UNUSED_VARIABLE = YES;
				IPHONEOS_DEPLOYMENT_TARGET = 8.3;
				MTL_ENABLE_DEBUG_INFO = NO;
				SDKROOT = iphoneos;
				TARGETED_DEVICE_FAMILY = "1,2";
				VALIDATE_PRODUCT = YES;
				VERSIONING_SYSTEM = "apple-generic";
				VERSION_INFO_PREFIX = "";
			};
			name = Release;
		};
		657729741B3D9E0E00B5D153 /* Debug */ = {
			isa = XCBuildConfiguration;
			buildSettings = {
				DEFINES_MODULE = YES;
				DYLIB_COMPATIBILITY_VERSION = 1;
				DYLIB_CURRENT_VERSION = 1;
				DYLIB_INSTALL_NAME_BASE = "@rpath";
				INFOPLIST_FILE = Operations/Info.plist;
				INSTALL_PATH = "$(LOCAL_LIBRARY_DIR)/Frameworks";
				LD_RUNPATH_SEARCH_PATHS = "$(inherited) @executable_path/Frameworks @loader_path/Frameworks";
				PRODUCT_BUNDLE_IDENTIFIER = "me.danthorpe.$(PRODUCT_NAME:rfc1034identifier)";
				PRODUCT_NAME = "$(TARGET_NAME)";
				SKIP_INSTALL = YES;
			};
			name = Debug;
		};
		657729751B3D9E0E00B5D153 /* Release */ = {
			isa = XCBuildConfiguration;
			buildSettings = {
				DEFINES_MODULE = YES;
				DYLIB_COMPATIBILITY_VERSION = 1;
				DYLIB_CURRENT_VERSION = 1;
				DYLIB_INSTALL_NAME_BASE = "@rpath";
				INFOPLIST_FILE = Operations/Info.plist;
				INSTALL_PATH = "$(LOCAL_LIBRARY_DIR)/Frameworks";
				LD_RUNPATH_SEARCH_PATHS = "$(inherited) @executable_path/Frameworks @loader_path/Frameworks";
				PRODUCT_BUNDLE_IDENTIFIER = "me.danthorpe.$(PRODUCT_NAME:rfc1034identifier)";
				PRODUCT_NAME = "$(TARGET_NAME)";
				SKIP_INSTALL = YES;
			};
			name = Release;
		};
		657729771B3D9E0E00B5D153 /* Debug */ = {
			isa = XCBuildConfiguration;
			buildSettings = {
				FRAMEWORK_SEARCH_PATHS = (
					"$(SDKROOT)/Developer/Library/Frameworks",
					"$(inherited)",
				);
				GCC_PREPROCESSOR_DEFINITIONS = (
					"DEBUG=1",
					"$(inherited)",
				);
				INFOPLIST_FILE = OperationsTests/Info.plist;
				LD_RUNPATH_SEARCH_PATHS = "$(inherited) @executable_path/Frameworks @loader_path/Frameworks";
				PRODUCT_BUNDLE_IDENTIFIER = "me.danthorpe.$(PRODUCT_NAME:rfc1034identifier)";
				PRODUCT_NAME = "$(TARGET_NAME)";
			};
			name = Debug;
		};
		657729781B3D9E0E00B5D153 /* Release */ = {
			isa = XCBuildConfiguration;
			buildSettings = {
				FRAMEWORK_SEARCH_PATHS = (
					"$(SDKROOT)/Developer/Library/Frameworks",
					"$(inherited)",
				);
				INFOPLIST_FILE = OperationsTests/Info.plist;
				LD_RUNPATH_SEARCH_PATHS = "$(inherited) @executable_path/Frameworks @loader_path/Frameworks";
				PRODUCT_BUNDLE_IDENTIFIER = "me.danthorpe.$(PRODUCT_NAME:rfc1034identifier)";
				PRODUCT_NAME = "$(TARGET_NAME)";
			};
			name = Release;
		};
/* End XCBuildConfiguration section */

/* Begin XCConfigurationList section */
		657729571B3D9E0E00B5D153 /* Build configuration list for PBXProject "Operations" */ = {
			isa = XCConfigurationList;
			buildConfigurations = (
				657729711B3D9E0E00B5D153 /* Debug */,
				657729721B3D9E0E00B5D153 /* Release */,
			);
			defaultConfigurationIsVisible = 0;
			defaultConfigurationName = Release;
		};
		657729731B3D9E0E00B5D153 /* Build configuration list for PBXNativeTarget "Operations" */ = {
			isa = XCConfigurationList;
			buildConfigurations = (
				657729741B3D9E0E00B5D153 /* Debug */,
				657729751B3D9E0E00B5D153 /* Release */,
			);
			defaultConfigurationIsVisible = 0;
			defaultConfigurationName = Release;
		};
		657729761B3D9E0E00B5D153 /* Build configuration list for PBXNativeTarget "OperationsTests" */ = {
			isa = XCConfigurationList;
			buildConfigurations = (
				657729771B3D9E0E00B5D153 /* Debug */,
				657729781B3D9E0E00B5D153 /* Release */,
			);
			defaultConfigurationIsVisible = 0;
			defaultConfigurationName = Release;
		};
/* End XCConfigurationList section */
	};
	rootObject = 657729541B3D9E0E00B5D153 /* Project object */;
}<|MERGE_RESOLUTION|>--- conflicted
+++ resolved
@@ -249,11 +249,8 @@
 				6577297E1B3DAA0400B5D153 /* OperationCondition.swift */,
 				65D6F58C1B5BFE59003D35AD /* ReachabilityCondition.swift */,
 				654308471B6490740081C211 /* SlientCondition.swift */,
-<<<<<<< HEAD
+				654EE1421B72308A00B8B265 /* UserConfirmationCondition.swift */,
 				65C00C291B6836D800599903 /* UserNotificationCondition.swift */,
-=======
-				654EE1421B72308A00B8B265 /* UserConfirmationCondition.swift */,
->>>>>>> 9487068f
 				656010081B5C557D0052EE78 /* Permissions */,
 			);
 			path = Conditions;
